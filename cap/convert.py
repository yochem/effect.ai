"""
The convert module.

Module for converting the input data, consisting of words with time stamps and
POS-tags, to caption groups.  The error between the created output and the
manual-subtitles can also be measured by basic_error.
"""
from typing import List, Union

import srt

from . import caption
from . import asr
from . import weighting
####
import math
import numpy as np
import matplotlib.pyplot as plt
np.random.seed(seed=99999)

from scipy import optimize

####

Caption = List[Union[asr.Word, asr.Punc]]
Groups = List[Caption]


def check_cps(data: Caption, max_cps: float = 15,
              deviation: float = 1.5) -> int:
    """
    Checks if the caption group follows the rule of around 15 characters per
    second.

    Args:
        data: Caption group according to our custom Caption-list datastructure.
        max_cps: Indicates the optimal characters per second, which is 15.
        deviation: Indicates how much it can deviate from the optimal 15
            characters per second.

    Returns:
        1 if the characters per second is too high.
        0 if the characters per second is just right.
        -1 if the characters per second is too low.
    """
    tot_time = data[-1].end - data[0].start
    characters = len(' '.join(word.text for word in data))
    cur_cps = characters / tot_time

    if cur_cps > max_cps + deviation:
        return 1

    if cur_cps < max_cps - deviation:
        return -1

    return 0


def cps(data: Groups, threshold: float = 0.75) -> Groups:
    """
    Adjusts the time of the caption group so the subtitles stay shorter or
    longer on the screen. It adjusts it according to the 15 characters per
    second limit.

    Args:
        data: Caption group according to our custom Caption-list datastructure.
        threshold: Indicates the maximum time difference.

    Returns:
        The data with changed a changed start time for the first word of the
        caption group and a changed end time for the last word of the caption
        group
    """
    max_it = int((threshold / 0.05) - 1)
    for i, group in enumerate(data):
        it = 0
        check = check_cps(group)

        while check != 0 and it != max_it:
            if check == -1:
                group[-1].end -= 0.035
                group[0].start += 0.015
                check = check_cps(group)
                it += 1

            else:
                try:
                    strt = data[i+1][0].start
                except IndexError:
                    break

                if strt - group[-1].end > threshold:
                    group[-1].end += 0.05
                    check = check_cps(group)
                    it += 1

                else:
                    check = 0

    return data


def basic_error(input_subs: List[srt.Subtitle], manual_subs: List[srt.Subtitle],
                max_width: int = 42) -> int:
    """
    Takes the generated subtitles and the manual subtitles and compares
    them. A caption group is considered to be correct if the last word of the
    caption group and the first word of the next are the same as in the manual
    subtitles. When max_width is exceeded we penalise the captiongroup. In the
    end this function is intended to be maximalised.

    Args:
        input_subs: The generated subtitles as a srt parsed list.
        manual_subs: The man-made subtitles we considered to correct.
        max_width: How long a caption is allowed to be, default 42, 0 means no
            restrictions.

    Returns:
        Amount of correctly created caption groups, and amount of times
        max_width was exceeded.
    """
    good = 0
    penalty = 0
    for i, (sub1, next_sub1) in enumerate(zip(input_subs, input_subs[1:])):
        for sub2, next_sub2 in zip(manual_subs[i:], manual_subs[i+1:]):
            if sub1.content.split()[-1] == sub2.content.split()[-1] and \
               next_sub1.content.split()[0] == next_sub2.content.split()[0]:
                good += 1
                break

        if max_width and len(sub1.content) > max_width:
            penalty += 1

    return -(good - penalty)


def split_weights(subs: Caption, result: Groups = [],
                  char_limit: int = 81, char_limit_div: int = 5) -> Groups:
    """
    Function that splits the input data based on the highest weights.
    Recursively go trough the input data and split at the word after the
    highest weight. For every caption group created is checked if the caption
    group doesn't exceed the maximum characters. If it doesn't exceed the
    maximum characters, append the caption group to the result list.

    Args:
        subs: The caption-list with added weights.
        result: Empty list for the caption groups.
        char_limit: Maximal number of characters for one caption group, which is
            standard 81.
        char_limit_div: The diviation of the maximal characters in a caption
            group.

    Returns:
        List that contains the caption groups.
    """
    if len(' '.join(x.text for x in subs)) <= char_limit:
        result.append(subs)
        return result

    try:
        max_weight = max(subs[char_limit_div:-char_limit_div],
                         key=lambda t: t.weight)
    except ValueError:
        return result

    max_index = subs.index(max_weight)

    split_weights(subs[:max_index+1])
    split_weights(subs[max_index+1:])

    return result


def create_groups(subs: Caption, params) -> Groups:
    """
    Function that first adds the weights to the words in the caption-list and
    then uses the split_weight function to create caption groups. Adding
    weight is done by using the functions for adding weight in weighting.py.
    They are listed in order of importance. Now that the words have weights,
    the function split_weight can be used to create the caption groups.

    Args:
        subs: Input data without weighting.

    Returns:
        List that contains the caption groups.
    """
    subs = weighting.speech_gaps(subs)
<<<<<<< HEAD
    subs = weighting.punctuation(subs, factor=params[0])
    subs = weighting.pos_pron_verb(subs, factor=params[1])
    subs = weighting.pos_det_noun(subs, factor=params[2])
    subs = weighting.pos_prep_phrase(subs, factor=params[3])
    subs = weighting.pos_conj_phrase(subs, factor=params[4])

    return weighting.line_breaks(split_weights(subs))



# parse the manual subs

parameters = [0.2, 0.2, 0.2, 0.2, 0.2]

def fit_func(params, *args):
    data, manual_subs = args[:2]

    res = caption.create_subtitles(create_groups(data, params))

    error = basic_error(res, manual_subs)
    print(error)
    return error


def optimizer(data_file, test_file):
    data = asr.ASR(data_file).groups()

    with open(test_file, 'r') as f:
        manual = list(srt.parse(f))

    fit = optimize.minimize(fit_func,
                            np.array((0.2, 0.2, 0.2, 0.2, 0.2)),
                            args=(data, manual),
                            method='BFGS',
                            options={'maxiter': 10})
    print(fit)
=======
    subs = weighting.punctuation(subs)
    subs = weighting.pos_pron_verb(subs)
    subs = weighting.pos_det_noun(subs)
    subs = weighting.pos_prep_phrase(subs)
    subs = weighting.pos_conj_phrase(subs)
    subs = weighting.complex_verbs(subs)

    groups = split_weights(subs)
    groups = cps(groups)

    return weighting.line_breaks(groups)
>>>>>>> b8732129
<|MERGE_RESOLUTION|>--- conflicted
+++ resolved
@@ -7,20 +7,14 @@
 """
 from typing import List, Union
 
+import numpy as np
+from scipy import optimize
 import srt
 
 from . import caption
 from . import asr
 from . import weighting
-####
-import math
-import numpy as np
-import matplotlib.pyplot as plt
-np.random.seed(seed=99999)
-
-from scipy import optimize
-
-####
+
 
 Caption = List[Union[asr.Word, asr.Punc]]
 Groups = List[Caption]
@@ -100,8 +94,8 @@
     return data
 
 
-def basic_error(input_subs: List[srt.Subtitle], manual_subs: List[srt.Subtitle],
-                max_width: int = 42) -> int:
+def basic_error(input_subs: List[srt.Subtitle],
+                manual_subs: List[srt.Subtitle], max_width: int = 42) -> int:
     """
     Takes the generated subtitles and the manual subtitles and compares
     them. A caption group is considered to be correct if the last word of the
@@ -131,7 +125,7 @@
         if max_width and len(sub1.content) > max_width:
             penalty += 1
 
-    return -(good - penalty)
+    return penalty - good
 
 
 def split_weights(subs: Caption, result: Groups = [],
@@ -146,8 +140,8 @@
     Args:
         subs: The caption-list with added weights.
         result: Empty list for the caption groups.
-        char_limit: Maximal number of characters for one caption group, which is
-            standard 81.
+        char_limit: Maximal number of characters for one caption group, which
+            is standard 81.
         char_limit_div: The diviation of the maximal characters in a caption
             group.
 
@@ -187,7 +181,6 @@
         List that contains the caption groups.
     """
     subs = weighting.speech_gaps(subs)
-<<<<<<< HEAD
     subs = weighting.punctuation(subs, factor=params[0])
     subs = weighting.pos_pron_verb(subs, factor=params[1])
     subs = weighting.pos_det_noun(subs, factor=params[2])
@@ -197,18 +190,15 @@
     return weighting.line_breaks(split_weights(subs))
 
 
-
-# parse the manual subs
-
-parameters = [0.2, 0.2, 0.2, 0.2, 0.2]
-
 def fit_func(params, *args):
-    data, manual_subs = args[:2]
+    data = args[0]
+    manual_subs = args[1]
 
     res = caption.create_subtitles(create_groups(data, params))
 
-    error = basic_error(res, manual_subs)
-    print(error)
+    error = basic_error(res, manual_subs, max_width=0)
+    print(params, ':', error)
+
     return error
 
 
@@ -219,21 +209,10 @@
         manual = list(srt.parse(f))
 
     fit = optimize.minimize(fit_func,
-                            np.array((0.2, 0.2, 0.2, 0.2, 0.2)),
+                            x0=np.array((2, 1, 1, 1, 1)),
+                            bounds=[(0.000000001, None)] * 5,
+                            method='L-BFGS-B',
                             args=(data, manual),
-                            method='BFGS',
+                            tol=1e-6,
                             options={'maxiter': 10})
-    print(fit)
-=======
-    subs = weighting.punctuation(subs)
-    subs = weighting.pos_pron_verb(subs)
-    subs = weighting.pos_det_noun(subs)
-    subs = weighting.pos_prep_phrase(subs)
-    subs = weighting.pos_conj_phrase(subs)
-    subs = weighting.complex_verbs(subs)
-
-    groups = split_weights(subs)
-    groups = cps(groups)
-
-    return weighting.line_breaks(groups)
->>>>>>> b8732129
+    print(fit)