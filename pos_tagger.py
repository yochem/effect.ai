<<<<<<< HEAD
from dataclasses import dataclass
import json
import nltk

from asr import Word
=======
"""Part-Of-Speech Tagger.

This file contains the dataclass Pos and a function to POS-tag Word objects.
"""
from dataclasses import dataclass
from asr import Word

import nltk
>>>>>>> 746fa888


@dataclass
class Pos(Word):
    """
    Creates new dataclass for words with start time, end time and POS tag.
    """

    tag: str


def basic_words_pos(words):
    """
    Get POS-tag dataclass from a Word or Punc dataclass.

    inputs:
    List of Words or Puncs tuples of the form:
        Word(<word>, <start time>, <end_time>) or
        Punc(<word>, <start time>, <end_time>)
        e.g: [Word(text="make", start_time=10.14, end_time=10.2, weight=1.0),
        Punc(text=".", start_time=10.25, end_time=10.25, weight=1.0)]

    outputs:
    Pos-tuple with added POS-tag of the form:
        Pos(<word>, <start time>, <end_time>)
        e.g: [Pos(text="make", start_time=10.14, end_time=10.2, weight=1.0,
        tag="VBD"), Pos(text=".", start_time=10.25, end_time=10.25,
        weight=1.0, tag=".")]]
    """
    tagged_words = []
    for word in words:
        text = word.text.lower()
        tag = nltk.pos_tag([text], tagset='universal')[0][1]

<<<<<<< HEAD
        tagged_words.append(Pos(word.text, word.start, word.end, word.weight, tag=tag))

    return tagged_words


def no_apos(tokenized_text):
    """Concatenates splitted word contractions from a POS-tagged text
    together. Concatenated word keeps tag from first word of concatination.

    Input: Tokenized and POS-tagged text as 1D-list of tuples.

    Output: Tokenized and POS-tagged text as 1D-list of tuples with contractions
            together as one word.
    """

    i = 1
    while i != len(tokenized_text):

        if "'" in tokenized_text[i][0]:

            tokenized_text[i-1] = list(tokenized_text[i-1])
            tokenized_text[i-1][0] = tokenized_text[i-1][0] + tokenized_text[i][0]
            tokenized_text[i-1] = tuple(tokenized_text[i-1])
            tokenized_text.remove(tokenized_text[i])

        i += 1

    return tokenized_text


def basic_pos(asrfile, sents=True, split_apos=False):
    """
    Converts the transcript of an amazon-generated asr file to a pos-tagged list

    inputs:
    asrfile: file name of the amazon-generated asr file
    sents: tokenize each sentence before tagging, recommended by nltk
    split_apos: If 'False' does not split word contractions e.g. "we're" or
                "hadn't". Standard keeps tag from first word of contraction.

    outputs:
    a list of tuples of the form: [(<word>, <tag>), ...],
    e.g.: [('the', 'DT'), ...]
    """
    with open(asrfile) as asrOutput:
        data = json.load(asrOutput)

    # 'transcripts' is a list with one dictionary that holds the transcript
    text = data['results']['transcripts'][0]['transcript']

    if sents:
        words = []
        if split_apos:
            for sent in nltk.sent_tokenize(text):
                words.append(nltk.word_tokenize(sent))

            return nltk.pos_tag_sents(words)

        for sent in nltk.sent_tokenize(text):
            words.append(no_apos(nltk.pos_tag(nltk.word_tokenize(sent))))

        return words

    if split_apos:
        return nltk.pos_tag(nltk.word_tokenize(text))

    return no_apos(nltk.pos_tag(nltk.word_tokenize(text)))
=======
        tagged_words.append(Pos(word.text, word.start, word.end, word.weight,
        tag=tag))
>>>>>>> 746fa888

    return tagged_words<|MERGE_RESOLUTION|>--- conflicted
+++ resolved
@@ -1,19 +1,13 @@
-<<<<<<< HEAD
-from dataclasses import dataclass
-import json
-import nltk
-
-from asr import Word
-=======
-"""Part-Of-Speech Tagger.
+"""
+Part-Of-Speech Tagger.
 
 This file contains the dataclass Pos and a function to POS-tag Word objects.
 """
 from dataclasses import dataclass
-from asr import Word
 
 import nltk
->>>>>>> 746fa888
+
+from asr import Word
 
 
 @dataclass
@@ -48,77 +42,7 @@
         text = word.text.lower()
         tag = nltk.pos_tag([text], tagset='universal')[0][1]
 
-<<<<<<< HEAD
-        tagged_words.append(Pos(word.text, word.start, word.end, word.weight, tag=tag))
-
-    return tagged_words
-
-
-def no_apos(tokenized_text):
-    """Concatenates splitted word contractions from a POS-tagged text
-    together. Concatenated word keeps tag from first word of concatination.
-
-    Input: Tokenized and POS-tagged text as 1D-list of tuples.
-
-    Output: Tokenized and POS-tagged text as 1D-list of tuples with contractions
-            together as one word.
-    """
-
-    i = 1
-    while i != len(tokenized_text):
-
-        if "'" in tokenized_text[i][0]:
-
-            tokenized_text[i-1] = list(tokenized_text[i-1])
-            tokenized_text[i-1][0] = tokenized_text[i-1][0] + tokenized_text[i][0]
-            tokenized_text[i-1] = tuple(tokenized_text[i-1])
-            tokenized_text.remove(tokenized_text[i])
-
-        i += 1
-
-    return tokenized_text
-
-
-def basic_pos(asrfile, sents=True, split_apos=False):
-    """
-    Converts the transcript of an amazon-generated asr file to a pos-tagged list
-
-    inputs:
-    asrfile: file name of the amazon-generated asr file
-    sents: tokenize each sentence before tagging, recommended by nltk
-    split_apos: If 'False' does not split word contractions e.g. "we're" or
-                "hadn't". Standard keeps tag from first word of contraction.
-
-    outputs:
-    a list of tuples of the form: [(<word>, <tag>), ...],
-    e.g.: [('the', 'DT'), ...]
-    """
-    with open(asrfile) as asrOutput:
-        data = json.load(asrOutput)
-
-    # 'transcripts' is a list with one dictionary that holds the transcript
-    text = data['results']['transcripts'][0]['transcript']
-
-    if sents:
-        words = []
-        if split_apos:
-            for sent in nltk.sent_tokenize(text):
-                words.append(nltk.word_tokenize(sent))
-
-            return nltk.pos_tag_sents(words)
-
-        for sent in nltk.sent_tokenize(text):
-            words.append(no_apos(nltk.pos_tag(nltk.word_tokenize(sent))))
-
-        return words
-
-    if split_apos:
-        return nltk.pos_tag(nltk.word_tokenize(text))
-
-    return no_apos(nltk.pos_tag(nltk.word_tokenize(text)))
-=======
         tagged_words.append(Pos(word.text, word.start, word.end, word.weight,
-        tag=tag))
->>>>>>> 746fa888
+                                tag=tag))
 
     return tagged_words