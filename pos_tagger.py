import json
import nltk
import numpy as np

from asr import Word
from dataclasses import dataclass


"""
Creates new dataclass for words with start time, end time and POS tag.
"""
@dataclass
class Pos(Word):
<<<<<<< HEAD
    # text: str
    # start: float
    # end: float
=======
>>>>>>> 79d0e4cd
    tag: str


def basic_word_pos(word):
    """
    Get POS-tag dataclass from a Word or Punc dataclass.

    inputs:
    Word or Punc tuple of the form:
        Word(<word>, <start time>, <end_time>) or
        Punc(<word>, <start time>, <end_time>)
        e.g: Word(text="make", start_time=10.14, end_time=10.2)

    outputs:
    Pos-tuple with added POS-tag of the form:
        Pos(<word>, <start time>, <end_time>)
        e.g: Pos(text="make", start_time=10.14, end_time=10.2, tag="VBD")
    """
    text = word.text.lower()
<<<<<<< HEAD
    tag = nltk.pos_tag([text])[0][1]
    print(Pos(word.text, word.start, word.end, "hello"))
    return Pos(tag)
=======
    tag = nltk.pos_tag([text], tagset='universal')[0][1]

    return Pos(word.text, word.start, word.end, tag=tag, weight=1.0)
>>>>>>> 79d0e4cd

print(basic_word_pos(Word(text='had', start='322.65', end='322.75', weight=1.0)))


def no_apos(tokenized_text):
    """Concatenates splitted word contractions from a POS-tagged text
    together. Concatenated word keeps tag from first word of concatination.

    Input: Tokenized and POS-tagged text as 1D-list of tuples.

    Output: Tokenized and POS-tagged text as 1D-list of tuples with contractions
            together as one word.
    """

    i=1

    while i != len(tokenized_text):

        if "'" in tokenized_text[i][0]:

            tokenized_text[i-1] = list(tokenized_text[i-1])
            tokenized_text[i-1][0] = tokenized_text[i-1][0] + tokenized_text[i][0]
            tokenized_text[i-1] = tuple(tokenized_text[i-1])
            tokenized_text.remove(tokenized_text[i])

        i += 1

    return tokenized_text


# TODO: language feature
def basic_pos(asrfile, lang='eng', sents=True, split_apos=False):
    """
    Converts the transcript of an amazon-generated asr file to a pos-tagged list

    inputs:
    asrfile: file name of the amazon-generated asr file
    sents: tokenize each sentence before tagging, recommended by nltk
    split_apos: If 'False' does not split word contractions e.g. "we're" or
                "hadn't". Standard keeps tag from first word of contraction.

    outputs:
    a list of tuples of the form: [(<word>, <tag>), ...],
    e.g.: [('the', 'DT'), ...]
    """
    with open(asrfile) as asrOutput:
        data = json.load(asrOutput)

    # 'transcripts' is a list with one dictionary that holds the transcript
    text = data['results']['transcripts'][0]['transcript']

    if sents:
        words = []
        if split_apos:
            for sent in nltk.sent_tokenize(text):
                words.append(nltk.word_tokenize(sent))

            return nltk.pos_tag_sents(words)
        else:
            for sent in nltk.sent_tokenize(text):
                words.append(no_apos(nltk.pos_tag(nltk.word_tokenize(sent))))
            return words

    if split_apos:
        return nltk.pos_tag(nltk.word_tokenize(text))

    return no_apos(nltk.pos_tag(nltk.word_tokenize(text)))

pos = basic_pos('asr/sample01.asrOutput.json')

tagged = basic_word_pos()<|MERGE_RESOLUTION|>--- conflicted
+++ resolved
@@ -11,12 +11,6 @@
 """
 @dataclass
 class Pos(Word):
-<<<<<<< HEAD
-    # text: str
-    # start: float
-    # end: float
-=======
->>>>>>> 79d0e4cd
     tag: str
 
 
@@ -36,15 +30,9 @@
         e.g: Pos(text="make", start_time=10.14, end_time=10.2, tag="VBD")
     """
     text = word.text.lower()
-<<<<<<< HEAD
-    tag = nltk.pos_tag([text])[0][1]
-    print(Pos(word.text, word.start, word.end, "hello"))
-    return Pos(tag)
-=======
     tag = nltk.pos_tag([text], tagset='universal')[0][1]
 
     return Pos(word.text, word.start, word.end, tag=tag, weight=1.0)
->>>>>>> 79d0e4cd
 
 print(basic_word_pos(Word(text='had', start='322.65', end='322.75', weight=1.0)))
 
